--- conflicted
+++ resolved
@@ -70,12 +70,8 @@
 # %% [markdown]
 # # Dataset construction
 #
-<<<<<<< HEAD
-# The dataset is constructed following the methodology of [^m2017].
-=======
 # The dataset is constructed following the methodology of
 # {cite:t}`meinshausen_historical_2017`.
->>>>>>> b6033b24
 # The methods are described in full in that paper
 # and will be clarified and described again
 # in the forthcoming manuscript describing this dataset's construction.
@@ -86,19 +82,14 @@
 # [github.com/climate-resource/CMIP-GHG-Concentration-Generation](https://github.com/climate-resource/CMIP-GHG-Concentration-Generation)):
 #
 # 1. collect as many ground-based observations as possible
-<<<<<<< HEAD
-# 2. from ground-based networks such as the NOAA [^noaa-flask], [^noaa-in-situ]
-#    and AGAGE [^agage] networks
-#    (the full set of input sources are documented in the `references*`
-#    global attributes of the output files
-#    and will be discussed in more detail in a forthcoming paper)
-=======
 # 2. from ground-based networks such as the NOAA
 #    {cite:p}`lan_atmospheric_co2_2025,lan_atmospheric_ch4_2025`
 #    and AGAGE
 #    {cite:p}`prinn_history_2000,prinn2018history,rigby2008renewed,rigby2017role`
 #    networks
->>>>>>> b6033b24
+#    (the full set of input sources are documented in the `references*`
+#    global attributes of the output files
+#    and will be discussed in more detail in a forthcoming paper)
 #     - these are only available over the last few decades at most
 #       (less for some greenhouse gases)
 #     - these are spatially sparse because sampling stations
@@ -156,15 +147,13 @@
 # (which is used to support links between all the input data
 # e.g. linking of the Zenodo archive underpinning this dataset).
 #
-<<<<<<< HEAD
 # [^m2017]: https://doi.org/10.5194/gmd-10-2057-2017
 # [^noaa-flask]: https://doi.org/10.15138/wkgj-f215
 # [^noaa-in-situ]: https://doi.org/10.15138/yaf1-bk21
 # [^agage]: https://www-air.larc.nasa.gov/missions/agage/
-
-=======
+#
 # [^1]: https://doi.org/10.5281/zenodo.14892947
->>>>>>> b6033b24
+
 # %% [markdown]
 # # Finding and accessing the data
 
